--- conflicted
+++ resolved
@@ -1,101 +1,81 @@
-/*
- * Exchange Web Services Managed API
- *
- * Copyright (c) Microsoft Corporation
- * All rights reserved.
- *
- * MIT License
- *
- * Permission is hereby granted, free of charge, to any person obtaining a copy of this
- * software and associated documentation files (the "Software"), to deal in the Software
- * without restriction, including without limitation the rights to use, copy, modify, merge,
- * publish, distribute, sublicense, and/or sell copies of the Software, and to permit persons
- * to whom the Software is furnished to do so, subject to the following conditions:
- *
- * The above copyright notice and this permission notice shall be included in all copies or
- * substantial portions of the Software.
- *
- * THE SOFTWARE IS PROVIDED *AS IS*, WITHOUT WARRANTY OF ANY KIND, EXPRESS OR IMPLIED,
- * INCLUDING BUT NOT LIMITED TO THE WARRANTIES OF MERCHANTABILITY, FITNESS FOR A PARTICULAR
- * PURPOSE AND NONINFRINGEMENT. IN NO EVENT SHALL THE AUTHORS OR COPYRIGHT HOLDERS BE LIABLE
- * FOR ANY CLAIM, DAMAGES OR OTHER LIABILITY, WHETHER IN AN ACTION OF CONTRACT, TORT OR
- * OTHERWISE, ARISING FROM, OUT OF OR IN CONNECTION WITH THE SOFTWARE OR THE USE OR OTHER
- * DEALINGS IN THE SOFTWARE.
- */
-
- namespace Microsoft.Exchange.WebServices.Data
-{
-	using System;
-	using System.Runtime.Serialization;
-
-<<<<<<< HEAD
-    /// <summary>
-    /// Represents an error that occurs when the account that is being accessed is locked and requires user interaction to be unlocked.
-    /// </summary>
-    public class AccountIsLockedException : ServiceRemoteException
-    {
-        /// <summary>
-        /// Initializes a new instance of the <see cref="AccountIsLockedException"/> class.
-        /// </summary>
-        /// <param name="message">Error message text.</param>
-        /// <param name="accountUnlockUrl">URL for client to visit to unlock account.</param>
-        /// <param name="innerException">Inner exception.</param>
-        public AccountIsLockedException(string message, Uri accountUnlockUrl, Exception innerException)
-            : base(message, innerException)
-        {
-            this.AccountUnlockUrl = accountUnlockUrl;
-        }
-=======
-	/// <summary>
-	/// Represents an error that occurs when the account that is being accessed is locked and requires user interaction to be unlocked.
-	/// </summary>
-	[Serializable]
-	public class AccountIsLockedException : ServiceRemoteException
-	{
-		/// <summary>
-		/// Initializes a new instance of the <see cref="AccountIsLockedException"/> class.
-		/// </summary>
-		/// <param name="message">Error message text.</param>
-		/// <param name="accountUnlockUrl">URL for client to visit to unlock account.</param>
-		/// <param name="innerException">Inner exception.</param>
-		public AccountIsLockedException(string message, Uri accountUnlockUrl, Exception innerException)
-			: base(message, innerException)
-		{
-			this.AccountUnlockUrl = accountUnlockUrl;
-		}
->>>>>>> 25a393db
-
-		/// <summary>
-		/// Initializes a new instance of the <see cref="T:Microsoft.Exchange.WebServices.Data.AccountIsLockedException"/> class with serialized data.
-		/// </summary>
-		/// <param name="info">The object that holds the serialized object data.</param>
-		/// <param name="context">The contextual information about the source or destination.</param>
-		protected AccountIsLockedException(SerializationInfo info, StreamingContext context)
-			: base(info, context)
-		{
-			this.AccountUnlockUrl = (Uri)info.GetValue("AccountUnlockUrl", typeof(Uri));
-		}
-
-		/// <summary>Sets the <see cref="T:System.Runtime.Serialization.SerializationInfo" /> object with the parameter name and additional exception information.</summary>
-		/// <param name="info">The object that holds the serialized object data. </param>
-		/// <param name="context">The contextual information about the source or destination. </param>
-		/// <exception cref="T:System.ArgumentNullException">The <paramref name="info" /> object is a null reference (Nothing in Visual Basic). </exception>
-		public override void GetObjectData(SerializationInfo info, StreamingContext context)
-		{
-			EwsUtilities.Assert(info != null, "AccountIsLockedException.GetObjectData", "info is null");
-
-			base.GetObjectData(info, context);
-
-			info.AddValue("AccountUnlockUrl", this.AccountUnlockUrl, typeof(Uri));
-		}
-
-		/// <summary>
-		/// Gets the URL of a web page where the user can navigate to unlock his or her account.
-		/// </summary>
-		public Uri AccountUnlockUrl
-		{
-			get;
-			private set;
-		}
-	}
+/*
+ * Exchange Web Services Managed API
+ *
+ * Copyright (c) Microsoft Corporation
+ * All rights reserved.
+ *
+ * MIT License
+ *
+ * Permission is hereby granted, free of charge, to any person obtaining a copy of this
+ * software and associated documentation files (the "Software"), to deal in the Software
+ * without restriction, including without limitation the rights to use, copy, modify, merge,
+ * publish, distribute, sublicense, and/or sell copies of the Software, and to permit persons
+ * to whom the Software is furnished to do so, subject to the following conditions:
+ *
+ * The above copyright notice and this permission notice shall be included in all copies or
+ * substantial portions of the Software.
+ *
+ * THE SOFTWARE IS PROVIDED *AS IS*, WITHOUT WARRANTY OF ANY KIND, EXPRESS OR IMPLIED,
+ * INCLUDING BUT NOT LIMITED TO THE WARRANTIES OF MERCHANTABILITY, FITNESS FOR A PARTICULAR
+ * PURPOSE AND NONINFRINGEMENT. IN NO EVENT SHALL THE AUTHORS OR COPYRIGHT HOLDERS BE LIABLE
+ * FOR ANY CLAIM, DAMAGES OR OTHER LIABILITY, WHETHER IN AN ACTION OF CONTRACT, TORT OR
+ * OTHERWISE, ARISING FROM, OUT OF OR IN CONNECTION WITH THE SOFTWARE OR THE USE OR OTHER
+ * DEALINGS IN THE SOFTWARE.
+ */
+
+ namespace Microsoft.Exchange.WebServices.Data
+{
+	using System;
+	using System.Runtime.Serialization;
+
+    /// <summary>
+    /// Represents an error that occurs when the account that is being accessed is locked and requires user interaction to be unlocked.
+    /// </summary>
+    public class AccountIsLockedException : ServiceRemoteException
+    {
+        /// <summary>
+        /// Initializes a new instance of the <see cref="AccountIsLockedException"/> class.
+        /// </summary>
+        /// <param name="message">Error message text.</param>
+        /// <param name="accountUnlockUrl">URL for client to visit to unlock account.</param>
+        /// <param name="innerException">Inner exception.</param>
+        public AccountIsLockedException(string message, Uri accountUnlockUrl, Exception innerException)
+            : base(message, innerException)
+        {
+            this.AccountUnlockUrl = accountUnlockUrl;
+        }
+
+		/// <summary>
+		/// Initializes a new instance of the <see cref="T:Microsoft.Exchange.WebServices.Data.AccountIsLockedException"/> class with serialized data.
+		/// </summary>
+		/// <param name="info">The object that holds the serialized object data.</param>
+		/// <param name="context">The contextual information about the source or destination.</param>
+		protected AccountIsLockedException(SerializationInfo info, StreamingContext context)
+			: base(info, context)
+		{
+			this.AccountUnlockUrl = (Uri)info.GetValue("AccountUnlockUrl", typeof(Uri));
+		}
+
+		/// <summary>Sets the <see cref="T:System.Runtime.Serialization.SerializationInfo" /> object with the parameter name and additional exception information.</summary>
+		/// <param name="info">The object that holds the serialized object data. </param>
+		/// <param name="context">The contextual information about the source or destination. </param>
+		/// <exception cref="T:System.ArgumentNullException">The <paramref name="info" /> object is a null reference (Nothing in Visual Basic). </exception>
+		public override void GetObjectData(SerializationInfo info, StreamingContext context)
+		{
+			EwsUtilities.Assert(info != null, "AccountIsLockedException.GetObjectData", "info is null");
+
+			base.GetObjectData(info, context);
+
+			info.AddValue("AccountUnlockUrl", this.AccountUnlockUrl, typeof(Uri));
+		}
+
+		/// <summary>
+		/// Gets the URL of a web page where the user can navigate to unlock his or her account.
+		/// </summary>
+		public Uri AccountUnlockUrl
+		{
+			get;
+			private set;
+		}
+	}
 }