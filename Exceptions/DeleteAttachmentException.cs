--- conflicted
+++ resolved
@@ -1,79 +1,72 @@
-/*
- * Exchange Web Services Managed API
- *
- * Copyright (c) Microsoft Corporation
- * All rights reserved.
- *
- * MIT License
- *
- * Permission is hereby granted, free of charge, to any person obtaining a copy of this
- * software and associated documentation files (the "Software"), to deal in the Software
- * without restriction, including without limitation the rights to use, copy, modify, merge,
- * publish, distribute, sublicense, and/or sell copies of the Software, and to permit persons
- * to whom the Software is furnished to do so, subject to the following conditions:
- *
- * The above copyright notice and this permission notice shall be included in all copies or
- * substantial portions of the Software.
- *
- * THE SOFTWARE IS PROVIDED *AS IS*, WITHOUT WARRANTY OF ANY KIND, EXPRESS OR IMPLIED,
- * INCLUDING BUT NOT LIMITED TO THE WARRANTIES OF MERCHANTABILITY, FITNESS FOR A PARTICULAR
- * PURPOSE AND NONINFRINGEMENT. IN NO EVENT SHALL THE AUTHORS OR COPYRIGHT HOLDERS BE LIABLE
- * FOR ANY CLAIM, DAMAGES OR OTHER LIABILITY, WHETHER IN AN ACTION OF CONTRACT, TORT OR
- * OTHERWISE, ARISING FROM, OUT OF OR IN CONNECTION WITH THE SOFTWARE OR THE USE OR OTHER
- * DEALINGS IN THE SOFTWARE.
- */
-
-namespace Microsoft.Exchange.WebServices.Data
-{
-    using System;
-	using System.Runtime.Serialization;
-
-<<<<<<< HEAD
-    /// <summary>
-    /// Represents an error that occurs when a call to the DeleteAttachment web method fails.
-    /// </summary>
-=======
-	/// <summary>
-	/// Represents an error that occurs when a call to the DeleteAttachment web method fails.
-	/// </summary>
-	[Serializable]
->>>>>>> 25a393db
-    public sealed class DeleteAttachmentException : BatchServiceResponseException<DeleteAttachmentResponse>
-    {
-        /// <summary>
-        /// Initializes a new instance of DeleteAttachmentException.
-        /// </summary>
-        /// <param name="serviceResponses">The list of responses to be associated with this exception.</param>
-        /// <param name="message">The message that describes the error.</param>
-        internal DeleteAttachmentException(
-            ServiceResponseCollection<DeleteAttachmentResponse> serviceResponses,
-            string message)
-            : base(serviceResponses, message)
-        {
-        }
-
-        /// <summary>
-        /// Initializes a new instance of DeleteAttachmentException.
-        /// </summary>
-        /// <param name="serviceResponses">The list of responses to be associated with this exception.</param>
-        /// <param name="message">The message that describes the error.</param>
-        /// <param name="innerException">The exception that is the cause of the current exception.</param>
-        internal DeleteAttachmentException(
-            ServiceResponseCollection<DeleteAttachmentResponse> serviceResponses,
-            string message,
-            Exception innerException)
-            : base(serviceResponses, message, innerException)
-        {
-		}
-
-		/// <summary>
-		/// Initializes a new instance of the <see cref="T:Microsoft.Exchange.WebServices.Data.DeleteAttachmentException"/> class with serialized data.
-		/// </summary>
-		/// <param name="info">The object that holds the serialized object data.</param>
-		/// <param name="context">The contextual information about the source or destination.</param>
-		private DeleteAttachmentException(SerializationInfo info, StreamingContext context)
-			: base(info, context)
-		{
-		}
-	}
+/*
+ * Exchange Web Services Managed API
+ *
+ * Copyright (c) Microsoft Corporation
+ * All rights reserved.
+ *
+ * MIT License
+ *
+ * Permission is hereby granted, free of charge, to any person obtaining a copy of this
+ * software and associated documentation files (the "Software"), to deal in the Software
+ * without restriction, including without limitation the rights to use, copy, modify, merge,
+ * publish, distribute, sublicense, and/or sell copies of the Software, and to permit persons
+ * to whom the Software is furnished to do so, subject to the following conditions:
+ *
+ * The above copyright notice and this permission notice shall be included in all copies or
+ * substantial portions of the Software.
+ *
+ * THE SOFTWARE IS PROVIDED *AS IS*, WITHOUT WARRANTY OF ANY KIND, EXPRESS OR IMPLIED,
+ * INCLUDING BUT NOT LIMITED TO THE WARRANTIES OF MERCHANTABILITY, FITNESS FOR A PARTICULAR
+ * PURPOSE AND NONINFRINGEMENT. IN NO EVENT SHALL THE AUTHORS OR COPYRIGHT HOLDERS BE LIABLE
+ * FOR ANY CLAIM, DAMAGES OR OTHER LIABILITY, WHETHER IN AN ACTION OF CONTRACT, TORT OR
+ * OTHERWISE, ARISING FROM, OUT OF OR IN CONNECTION WITH THE SOFTWARE OR THE USE OR OTHER
+ * DEALINGS IN THE SOFTWARE.
+ */
+
+namespace Microsoft.Exchange.WebServices.Data
+{
+    using System;
+	using System.Runtime.Serialization;
+
+    /// <summary>
+    /// Represents an error that occurs when a call to the DeleteAttachment web method fails.
+    /// </summary>
+    public sealed class DeleteAttachmentException : BatchServiceResponseException<DeleteAttachmentResponse>
+    {
+        /// <summary>
+        /// Initializes a new instance of DeleteAttachmentException.
+        /// </summary>
+        /// <param name="serviceResponses">The list of responses to be associated with this exception.</param>
+        /// <param name="message">The message that describes the error.</param>
+        internal DeleteAttachmentException(
+            ServiceResponseCollection<DeleteAttachmentResponse> serviceResponses,
+            string message)
+            : base(serviceResponses, message)
+        {
+        }
+
+        /// <summary>
+        /// Initializes a new instance of DeleteAttachmentException.
+        /// </summary>
+        /// <param name="serviceResponses">The list of responses to be associated with this exception.</param>
+        /// <param name="message">The message that describes the error.</param>
+        /// <param name="innerException">The exception that is the cause of the current exception.</param>
+        internal DeleteAttachmentException(
+            ServiceResponseCollection<DeleteAttachmentResponse> serviceResponses,
+            string message,
+            Exception innerException)
+            : base(serviceResponses, message, innerException)
+        {
+		}
+
+		/// <summary>
+		/// Initializes a new instance of the <see cref="T:Microsoft.Exchange.WebServices.Data.DeleteAttachmentException"/> class with serialized data.
+		/// </summary>
+		/// <param name="info">The object that holds the serialized object data.</param>
+		/// <param name="context">The contextual information about the source or destination.</param>
+		private DeleteAttachmentException(SerializationInfo info, StreamingContext context)
+			: base(info, context)
+		{
+		}
+	}
 }